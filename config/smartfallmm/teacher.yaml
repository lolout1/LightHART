--- conflicted
+++ resolved
@@ -9,11 +9,7 @@
 
 
 model_args:
-<<<<<<< HEAD
-  mocap_frames: 280
-=======
   mocap_frames: 64
->>>>>>> 0ef025ec
   num_joints: 32
   in_chans: 3
   spatial_embed: 32
