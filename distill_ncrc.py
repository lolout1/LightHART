import torch
import numpy as np
from Make_Dataset import Poses3d_Dataset, Utd_Dataset
import torch.nn as nn
import PreProcessing_ncrc
from Models.model_crossview_fusion import ActTransformerMM
from Models.model_acc_only import ActTransformerAcc
# from Tools.visualize import get_plot
from tqdm import tqdm
import torch.nn.functional as F
from torch.optim.lr_scheduler import ReduceLROnPlateau, CosineAnnealingWarmRestarts
from arguments import parse_args
import pickle
from asam import ASAM, SAM
# from timm.loss import LabelSmoothingCrossEntropy
from loss import SemanticLoss, FocalLoss
import os


#Define loss and optimizer
#Learning rate decay 




#Learning Rate Scheduler
#scheduler = torch.optim.lr_scheduler.CosineAnnealingLR(minimizer.optimizer,(num_epochs)
#print("Using cosine")

#TRAINING AND VALIDATING


#Label smoothing
#smoothing=0.1
#criterion = LabelSmoothingCrossEntropy(smoothing=smoothing)
#print("Loss: LSC ",smoothing)



def train(epoch, num_epochs, student_model, teacher_model, criterion, best_accuracy,):
    teacher_model.eval()
    with tqdm(total  = len(training_generator), desc = f'Epoch {epoch}/{num_epochs}',ncols = 128) as pbar:
        # Train
        student_model.train()
        train_loss = 0.
        accuracy = 0.
        teacher_accuracy = 0.
        cnt = 0.
        for inputs, targets in training_generator:
            # Transfering the input, targets to the GPU]
            inputs = inputs.to(device) #[batch_size X ]
            targets = targets.to(device)
            optimizer.zero_grad()

            #Prediction step
            out, student_logits,student_pred = student_model(inputs.float())
            teacher_out, teacher_logits, teacher_pred = teacher_model(inputs.float())
            # print(f'\nStudent logit shape: {student_logits.shape}')
            # print(f'\nTeacher logit shape: {teacher_logits.shape}')
<<<<<<< HEAD

            loss = criterion(student_pred, student_logits, targets, teacher_logits)
            loss.mean().backward()
            # minimizer.ascent_step()

            # Descent Step
            # Not really sure why I need to make prediction again 
            # _, des_student_logits,des_stud_pred = student_model(inputs.float())
            # _, des_teacher_logits, des_teacher_pred = teacher_model(inputs.float())
            # criterion(des_stud_pred,des_student_logits, targets, des_teacher_logits).mean().backward()
=======
        
            loss = criterion(student_logits, targets, teacher_logits, T, alpha)
            loss.mean().backward()
            optimizer.step()
            # minimizer.ascent_step()

            # # Descent Step
            # # Not really sure why I need to make prediction again 
            # _, des_student_logits,des_stud_pred = student_model(inputs.float())
            # _, des_teacher_logits, des_teacher_pred = teacher_model(inputs.float())
            # criterion(des_student_logits, targets, des_teacher_logits, T=2.0, alpha = 0.7).mean().backward()
>>>>>>> 36d58609
            # minimizer.descent_step()

            with torch.no_grad():
                train_loss += loss.sum().item()
                accuracy += (torch.argmax(student_pred, 1) == targets).sum().item()
                teacher_accuracy += (torch.argmax(teacher_pred, 1) == targets).sum().item()
            cnt += len(targets)

            temp_loss = train_loss / cnt
            temp_acc = (accuracy * 100) / cnt
            temp_teach_acc = (teacher_accuracy * 100) / cnt
            pbar.update(1)
            pbar.set_postfix({'train_loss' : temp_loss, 'train_acc' : temp_acc, 'teacher_acc': temp_teach_acc})
            
        train_loss /= cnt
        accuracy *= 100. / cnt
        epoch_loss_train.append(train_loss)
        epoch_acc_train.append(accuracy)

        #Val
        student_model.eval()
        val_loss = 0
        val_accuracy = 0
        val_t_accuracy = 0
        cnt = 0.
        student_model=student_model.to(device)
        with torch.no_grad():
            for inputs,targets in validation_generator:
                inputs = inputs.to(device); #print("Validation input: ",inputs)
                targets = targets.to(device)
                
                out, student_logits,predictions = student_model(inputs.float())
                teacher_out, teacher_logits, teacher_pred = teacher_model(inputs.float())
                loss_score = FocalLoss()(predictions, targets)
                
                with torch.no_grad():
                    val_loss += loss_score.sum().item()
                    val_accuracy += (torch.argmax(predictions, 1) == targets).sum().item()
                    val_t_accuracy += (torch.argmax(teacher_pred, 1) == targets).sum().item()
                cnt += len(targets)
            val_loss /= cnt
            val_accuracy *= 100. / cnt
            val_t_accuracy *= 100./ cnt
<<<<<<< HEAD
        lr_scheduler.step(temp_loss)
        print(f"\n Epoch: {epoch},Val accuracy:  {val_accuracy:6.2f} %, Val loss:  {val_loss:8.5f}% ")
        if best_accuracy < val_accuracy:
                best_accuracy = val_accuracy
                #need to add arguements here also for different experiments
                torch.save(student_model.state_dict(),PATH+'ncrc_wKDonly.pt'); 
                print("Check point "+PATH+'ncrc_wKDonly.pt'+ ' Saved!')
=======
        print(f"\n Epoch: {epoch},Val accuracy:  {val_accuracy:6.2f} %, Val loss:  {val_loss:8.5f}% , Val_teach: {val_t_accuracy:8.5f}%")
        if best_accuracy < val_accuracy:
                best_accuracy = val_accuracy
                #need to add arguements here also for different experiments
                torch.save(student_model.state_dict(),PATH+exp+'kd_wfocal.pt'); 
                print("Check point "+PATH+exp+'kd_wfocal.pt'+ ' Saved!')
>>>>>>> 36d58609


        epoch_loss_val.append(val_loss)
        epoch_acc_val.append(val_accuracy)
        scheduler.step()
        return best_accuracy



if __name__ == "__main__":

    args = parse_args()
    max_epoch = args.epochs
    best_accuracy = 37.29
    epoch_loss_train=[]
    epoch_loss_val=[]
    epoch_acc_train=[]
    epoch_acc_val=[]

    exp = 'ncrc_KD'
    dataset = args.dataset
    mocap_frames = args.mocap
    acc_frames = args.acc_frame
    num_joints = args.num_joints
    num_classes = args.num_classes
    lr=args.lr
    wt_decay=5e-3

    if not os.path.exists('exps/'+exp+'/'):
        os.makedirs('exps/'+exp+'/')
    PATH='exps/'+exp+'/'

    #CUDA for PyTorch
    print("Using CUDA....")

    use_cuda = torch.cuda.is_available()
    print(use_cuda)
    device = torch.device("cuda:0" if use_cuda else "cpu")
    torch.backends.cudnn.benchmark = True



    # Parameters
    print("Creating params....")
    params = {'batch_size':16,
            'shuffle': True,
            'num_workers': 0}

    num_epochs = 200

    # Generators
    #pose2id,labels,partition = PreProcessing_ncrc_losocv.preprocess_losocv(8)

    if dataset == 'ncrc':
        tr_pose2id,tr_labels,valid_pose2id,valid_labels,pose2id,labels,partition = PreProcessing_ncrc.preprocess()
<<<<<<< HEAD
        training_set = Poses3d_Dataset( data='ncrc',list_IDs=partition['train'], labels=tr_labels, pose2id=tr_pose2id, mocap_frames=mocap_frames, acc_frames=acc_frames, normalize=False, has_feature=False)
        training_generator = torch.utils.data.DataLoader(training_set, **params) #Each produced sample is  200 x 59 x 3

        validation_set = Poses3d_Dataset(data='ncrc',list_IDs=partition['valid'], labels=valid_labels, pose2id=valid_pose2id, mocap_frames=mocap_frames, acc_frames=acc_frames ,normalize=False, has_feature = False)
=======
        training_set = Poses3d_Dataset( data='ncrc',list_IDs=partition['train'], labels=tr_labels, pose2id=tr_pose2id, mocap_frames=mocap_frames, acc_frames=acc_frames,has_features=True, normalize=False)
        training_generator = torch.utils.data.DataLoader(training_set, **params) #Each produced sample is  200 x 59 x 3

        validation_set = Poses3d_Dataset(data='ncrc',list_IDs=partition['valid'], labels=valid_labels, pose2id=valid_pose2id, mocap_frames=mocap_frames,has_features=True, acc_frames=acc_frames ,normalize=False)
>>>>>>> 36d58609
        validation_generator = torch.utils.data.DataLoader(validation_set, **params) #Each produced sample is 6000 x 229 x 3

    else:
        training_set = Utd_Dataset('/home/bgu9/Fall_Detection_KD_Multimodal/data/UTD_MAAD/randtrain_data.npz')
        training_generator = torch.utils.data.DataLoader(training_set, **params)

        validation_set = Utd_Dataset('/home/bgu9/Fall_Detection_KD_Multimodal/data/UTD_MAAD/randvalid_data.npz')
        validation_generator = torch.utils.data.DataLoader(validation_set, **params)


    #Define model
    print("Initiating Model...")
    teacher_model = ActTransformerMM(device = device, mocap_frames=mocap_frames, acc_frames=150, num_joints=num_joints, in_chans=3, acc_coords=3,
                                    acc_features=18, spatial_embed=32,has_features = True,num_classes=num_classes)

    #Define model
    print("Initiating Model...")

<<<<<<< HEAD
    student_model = ActTransformerAcc(acc_embed = 32,attn_drop_rate = 0.1,device = device, acc_frames=150, num_joints=num_joints, in_chans=3, acc_coords=3,
                                    acc_features=18, has_features = True,num_classes=num_classes)
=======
    student_model = ActTransformerAcc(adepth = 4,device= device, acc_frames= acc_frames, num_joints = 29,has_features=True, num_heads=4, acc_embed = 16, num_heads = 3)
>>>>>>> 36d58609

    teacher_model.to(device=device)
    student_model.to(device=device)

    teacher_model.load_state_dict(torch.load('/Users/tousif/Lstm_transformer/Fall_Detection_KD_Multimodal/weights/model_crossview_fusion.pt', map_location=torch.device('cpu')))
    #Optimizer
    optimizer = torch.optim.AdamW(student_model.parameters(), lr=lr,weight_decay=wt_decay)
    scheduler = CosineAnnealingWarmRestarts(optimizer, T_0=5, T_mult=1, eta_min= 2.5e-05,verbose=True)

    #optimizer = torch.optim.AdamW(model.parameters(), lr=lr, weight_decay=wt_decay)

<<<<<<< HEAD
    # #ASAM
=======
    #ASAM
>>>>>>> 36d58609
    # rho=0.5
    # eta=0.01
    # minimizer = ASAM(optimizer, student_model, rho=rho, eta=eta)
    
    best_accuracy = 0
<<<<<<< HEAD
    criterion = SemanticLoss(T = 2, alpha = 0.7)
    scheduler = ReduceLROnPlateau(optimizer, 'min', verbose = True, patience = 7)
=======
    criterion = SemanticLoss()
    # scheduler = ReduceLROnPlateau(optimizer, 'min', verbose = True, patience = 7)
>>>>>>> 36d58609
    #criterion selection using arguements
    total_params = 0
    print("-----------TRAINING PARAMS----------")
    for name , params in student_model.named_parameters():
        total_params += params.numel()
        print(f'Layer {name} | Size: {params.size()} | Params: {params.numel()}')
    print(f'Total parameter: {total_params}')
    
    for epoch in range(1,max_epoch+1): 
        best_acc = train(epoch, max_epoch, student_model, teacher_model,criterion,  best_accuracy = best_accuracy)
        best_accuracy = best_acc<|MERGE_RESOLUTION|>--- conflicted
+++ resolved
@@ -57,18 +57,6 @@
             teacher_out, teacher_logits, teacher_pred = teacher_model(inputs.float())
             # print(f'\nStudent logit shape: {student_logits.shape}')
             # print(f'\nTeacher logit shape: {teacher_logits.shape}')
-<<<<<<< HEAD
-
-            loss = criterion(student_pred, student_logits, targets, teacher_logits)
-            loss.mean().backward()
-            # minimizer.ascent_step()
-
-            # Descent Step
-            # Not really sure why I need to make prediction again 
-            # _, des_student_logits,des_stud_pred = student_model(inputs.float())
-            # _, des_teacher_logits, des_teacher_pred = teacher_model(inputs.float())
-            # criterion(des_stud_pred,des_student_logits, targets, des_teacher_logits).mean().backward()
-=======
         
             loss = criterion(student_logits, targets, teacher_logits, T, alpha)
             loss.mean().backward()
@@ -80,7 +68,6 @@
             # _, des_student_logits,des_stud_pred = student_model(inputs.float())
             # _, des_teacher_logits, des_teacher_pred = teacher_model(inputs.float())
             # criterion(des_student_logits, targets, des_teacher_logits, T=2.0, alpha = 0.7).mean().backward()
->>>>>>> 36d58609
             # minimizer.descent_step()
 
             with torch.no_grad():
@@ -124,22 +111,12 @@
             val_loss /= cnt
             val_accuracy *= 100. / cnt
             val_t_accuracy *= 100./ cnt
-<<<<<<< HEAD
-        lr_scheduler.step(temp_loss)
-        print(f"\n Epoch: {epoch},Val accuracy:  {val_accuracy:6.2f} %, Val loss:  {val_loss:8.5f}% ")
-        if best_accuracy < val_accuracy:
-                best_accuracy = val_accuracy
-                #need to add arguements here also for different experiments
-                torch.save(student_model.state_dict(),PATH+'ncrc_wKDonly.pt'); 
-                print("Check point "+PATH+'ncrc_wKDonly.pt'+ ' Saved!')
-=======
         print(f"\n Epoch: {epoch},Val accuracy:  {val_accuracy:6.2f} %, Val loss:  {val_loss:8.5f}% , Val_teach: {val_t_accuracy:8.5f}%")
         if best_accuracy < val_accuracy:
                 best_accuracy = val_accuracy
                 #need to add arguements here also for different experiments
                 torch.save(student_model.state_dict(),PATH+exp+'kd_wfocal.pt'); 
                 print("Check point "+PATH+exp+'kd_wfocal.pt'+ ' Saved!')
->>>>>>> 36d58609
 
 
         epoch_loss_val.append(val_loss)
@@ -195,17 +172,10 @@
 
     if dataset == 'ncrc':
         tr_pose2id,tr_labels,valid_pose2id,valid_labels,pose2id,labels,partition = PreProcessing_ncrc.preprocess()
-<<<<<<< HEAD
-        training_set = Poses3d_Dataset( data='ncrc',list_IDs=partition['train'], labels=tr_labels, pose2id=tr_pose2id, mocap_frames=mocap_frames, acc_frames=acc_frames, normalize=False, has_feature=False)
-        training_generator = torch.utils.data.DataLoader(training_set, **params) #Each produced sample is  200 x 59 x 3
-
-        validation_set = Poses3d_Dataset(data='ncrc',list_IDs=partition['valid'], labels=valid_labels, pose2id=valid_pose2id, mocap_frames=mocap_frames, acc_frames=acc_frames ,normalize=False, has_feature = False)
-=======
         training_set = Poses3d_Dataset( data='ncrc',list_IDs=partition['train'], labels=tr_labels, pose2id=tr_pose2id, mocap_frames=mocap_frames, acc_frames=acc_frames,has_features=True, normalize=False)
         training_generator = torch.utils.data.DataLoader(training_set, **params) #Each produced sample is  200 x 59 x 3
 
         validation_set = Poses3d_Dataset(data='ncrc',list_IDs=partition['valid'], labels=valid_labels, pose2id=valid_pose2id, mocap_frames=mocap_frames,has_features=True, acc_frames=acc_frames ,normalize=False)
->>>>>>> 36d58609
         validation_generator = torch.utils.data.DataLoader(validation_set, **params) #Each produced sample is 6000 x 229 x 3
 
     else:
@@ -224,12 +194,7 @@
     #Define model
     print("Initiating Model...")
 
-<<<<<<< HEAD
-    student_model = ActTransformerAcc(acc_embed = 32,attn_drop_rate = 0.1,device = device, acc_frames=150, num_joints=num_joints, in_chans=3, acc_coords=3,
-                                    acc_features=18, has_features = True,num_classes=num_classes)
-=======
     student_model = ActTransformerAcc(adepth = 4,device= device, acc_frames= acc_frames, num_joints = 29,has_features=True, num_heads=4, acc_embed = 16, num_heads = 3)
->>>>>>> 36d58609
 
     teacher_model.to(device=device)
     student_model.to(device=device)
@@ -241,23 +206,14 @@
 
     #optimizer = torch.optim.AdamW(model.parameters(), lr=lr, weight_decay=wt_decay)
 
-<<<<<<< HEAD
-    # #ASAM
-=======
     #ASAM
->>>>>>> 36d58609
     # rho=0.5
     # eta=0.01
     # minimizer = ASAM(optimizer, student_model, rho=rho, eta=eta)
     
     best_accuracy = 0
-<<<<<<< HEAD
-    criterion = SemanticLoss(T = 2, alpha = 0.7)
-    scheduler = ReduceLROnPlateau(optimizer, 'min', verbose = True, patience = 7)
-=======
     criterion = SemanticLoss()
     # scheduler = ReduceLROnPlateau(optimizer, 'min', verbose = True, patience = 7)
->>>>>>> 36d58609
     #criterion selection using arguements
     total_params = 0
     print("-----------TRAINING PARAMS----------")
