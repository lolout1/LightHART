import pandas as pd
import numpy as np
import math
import torch
import random
import torch.nn.functional as F
pd.options.mode.chained_assignment = None  # default='warn'
import scipy.stats as s
import config as cfg

MOCAP_SEGMENT = cfg.data_params['MOCAP_SEGMENT']
ACC_SEGMENT = cfg.data_params['ACC_SEGMENT']
ACC_FEATURES = cfg.data_params['ACC_FEATURES']

#################### MAIN #####################

#CREATE PYTORCH DATASET
'''
Input Args:
data = ncrc or ntu
num_frames = mocap and nturgb+d frame count!
acc_frames = frames from acc sensor per action
'''

class Poses3d_Dataset(torch.utils.data.Dataset):
<<<<<<< HEAD
    def __init__(self, data, list_IDs, labels, pose2id,has_feature,**kwargs): 
=======
    def __init__(self, data, list_IDs, labels, pose2id, has_features,  **kwargs): 
>>>>>>> 36d58609
        
        'Initialization'
        self.labels = labels
        self.list_IDs = list_IDs
        self. pose2id = pose2id
        self.data=data
<<<<<<< HEAD
        self.has_feature = has_feature
=======
        self.has_features = has_features
>>>>>>> 36d58609
        
        if self.data=='ncrc':
            self.partition = kwargs.get('partition', None)
            self.normalize = kwargs.get('normalize', None)
            self.meditag = np.array([])
            self.meditag_segment_id = None
            self.mocap = np.array([])
            self.mocap_segment_id = None
            self.mocap_frames = kwargs.get('mocap_frames', None); 
            self.acc_frames = kwargs.get('acc_frames',None);

        
    #Function to compute magnitude of a signal
    def magnitude(self,data):
        data = data.numpy()
        data[:,0] = data[:,0]**2
        data[:,1] = data[:,1]**2
        data[:,2] = data[:,2]**2
        return np.sqrt(data[:,0]+data[:,1]+data[:,2]).reshape(data.shape[0],1)

    #Function to select frames
    def frame_selection(self,data_sample,num_frames,skip=2):
        
        if (data_sample.shape[0])>num_frames: 
            data_sample=np.array(data_sample[::skip,:,:])#select every second frame
            if data_sample.shape[0]>num_frames: #If after every second frame, the count is higher
                data_sample=data_sample[:num_frames,:,:]
        
        if data_sample.shape[0]<num_frames:
            diff=num_frames-data_sample.shape[0]
	
            #Select diff random frames
            if diff<=data_sample.shape[0]: #If diff<data_sample, do this!
                if diff<data_sample.shape[0]:
                    sampled_frames=random.sample(range(0,data_sample.shape[0]-1), diff)
                elif diff==data_sample.shape[0]:
                    sampled_frames=np.arange(data_sample.shape[0]) #If data_sample len is half of self.frame_num, just copy every frame
                #Copy sampled frames after the original frame
                
                for f in sampled_frames:
                    data_sample=np.insert(data_sample,f,data_sample[f,:,:],axis=0)
            
            elif diff>data_sample.shape[0]: #else if diff>data_sample len
               #Copy every frame twice and then repeat last frame to complete desired len
                sampled_frames=np.arange(data_sample.shape[0])
            
                #Copy sampled frames after the original frame
                for f in sampled_frames:
                    data_sample=np.insert(data_sample,f,data_sample[f,:,:],axis=0)
            
                #If still less then desired num frames, repeat last frame
                rem_diff=num_frames-data_sample.shape[0]
                last_frame=data_sample[-1,:,:]
                tiled=np.tile(last_frame,(rem_diff,1,1))
                data_sample=np.append(data_sample,tiled,axis=0) #repeat last frame pose for diff times

        return data_sample


    #Read segment - Function to read actiona nd convert it to fx29x3
    #Input: segment csv file path, window id
    #Output: Array: fx29x3
    def read_mocap_segment(self,path):
        df=pd.read_csv(path)
        
        df.drop('time_elapsed',axis=1,inplace=True)
        df.drop('segment_id',axis=1,inplace=True)
        
        df.interpolate(method='linear',axis=0,inplace=True)
        df.fillna(method='bfill',axis=0,inplace=True)
        df.fillna(method='ffill',axis=0,inplace=True)
        df.fillna(value=0,axis=0,inplace=True)
        #print("Nans : ",df.isna().sum().sum())
        #assert df.isna().sum().sum() == 0
        
        data=df.to_numpy()
        frames=data.shape[0]
        data=np.reshape(data,(frames,29,3))

        '''
        #Fix the whole segment count - Repeat last pose!
        if (data.shape[0]<MOCAP_SEGMENT):
            last_pose = data[-1,:,:]
            diff = MOCAP_SEGMENT - data.shape[0]
            tiled = np.tile(last_pose,(diff,1,1))
            data = np.append(data,tiled,axis=0)
        elif data.shape[0]>MOCAP_SEGMENT:
            data=data[:MOCAP_SEGMENT]
        '''
        data = self.frame_selection(data,self.mocap_frames,skip=10)

        if self.normalize:
            data = self.normalize_data(data,np.mean(data),np.std(data))

        return data #600 x 29 x 3


    #Read segment - Function to read acceleration data and convert it to 120 x 3 [x,y,z]
    #Input: segment csv file path, window id
    #Output: Array: 20x3
    def read_acc_segment(self,path,segment_id):
        df = pd.read_csv(path)

        df.drop('time_elapsed',axis=1,inplace=True)
        
        df.interpolate(method='linear',axis=0,inplace=True)
        df.fillna(method='bfill',axis=0,inplace=True); win = 40
        #df['x'] = df['x'].ewm(span=win).mean(); df['y'] = df['y'].ewm(span=win).mean()
        #df['z'] = df['z'].ewm(span=win).mean()
        
        df_segment = df.loc[df['segment_id']==segment_id,:].copy() #Extract meditag data of respective sensor, 600 x 4

	
        df_segment.drop('segment_id',axis=1,inplace=True) #120 x 3
        data=df_segment.to_numpy()
        
        #Adjust if last window has less samples
        if data.shape[0]==0:
            segment219 =  df.loc[df['segment_id'] == 219,:] #Extract segment 219, which is same act performed by same subject as missing one!
            segment219.drop('segment_id',axis=1,inplace=True)
            data219 = segment219.to_numpy()

            segment685 =  df.loc[df['segment_id'] == 685,:] #Another similar segment
            segment685.drop('segment_id',axis=1,inplace=True)
            data685 = segment685.to_numpy()
            
            min_samples = data685.shape[0] if data685.shape[0]<data219.shape[0] else data219.shape[0]
            data219 = data219[:min_samples]
            data685 = data685[:min_samples]

            data = np.mean([data219,data685], axis=0)

        if (data.shape[0]<self.acc_frames):
            last_loc = data[-1,:]
            diff = self.acc_frames - data.shape[0]
            tiled = np.tile(last_loc,(diff,1))
            data = np.append(data,tiled,axis=0)
        elif data.shape[0]>self.acc_frames:
            data=data[:self.acc_frames,:]
        
        if self.normalize:
            data = self.normalize_data(data,np.mean(data),np.std(data))
        
        return data #120 x 3

    def extract_acc_features(self,data):
        #[mean(xyz), std(xyz), Max(xyz), Min(xyz), Kurtosis(xyz), Skewness(xyz)]
        data = data.numpy()
        acc_features=torch.zeros((18,4))
        #Mean
        acc_features[0,0] = np.mean(data[:,0])
        acc_features[1,0] = np.mean(data[:,1])
        acc_features[2,0] = np.mean(data[:,2])

        #Std
        acc_features[3,0] = np.std(data[:,0])
        acc_features[4,0] = np.std(data[:,1])
        acc_features[5,0] = np.std(data[:,2])

        #Max
        acc_features[6,0] = np.max(data[:,0])
        acc_features[7,0] = np.max(data[:,1])
        acc_features[8,0] = np.max(data[:,2])

        #Min
        acc_features[9,0] = np.max(data[:,0])
        acc_features[10,0] = np.max(data[:,1])
        acc_features[11,0] = np.max(data[:,2])

        #Kurtosis
        acc_features[12,0] = s.kurtosis(data[:,0], fisher=False)
        acc_features[13,0] = s.kurtosis(data[:,1], fisher=False)
        acc_features[14,0] = s.kurtosis(data[:,2], fisher=False)

        #Skewness
        acc_features[15,0] = s.skew(data[:,0])
        acc_features[16,0] = s.skew(data[:,1])
        acc_features[17,0] = s.skew(data[:,2])

        return acc_features

    def normalize_data(self,data,mean,std):
        # print(f'Data {data.shape}')
        return (data-mean) / std

  
    #Function to get poses for F frames/ one sample, given sample id 
    def get_pose_data(self,id):
        
        if self.data =='ncrc':
         
            segment_info = self.pose2id[id] #get info about paths to action sample
            
            mocap_info = segment_info['mocap'] #get path to one windowed sample mocap - [path,int id]
            acc_info = segment_info['acc'] #get path to one windowed sample meditag - [path, int id]
            
            
            #Extrat segment ids
            segment_id = mocap_info[-1]
            segment_id = acc_info[-1]
            
            mocap_sig = torch.tensor( self.read_mocap_segment( mocap_info[0] ) ) #600 x 29 x 3
            acc_sig = torch.tensor( self.read_acc_segment( acc_info[0] , segment_id ) ) #acc_frames x 3

<<<<<<< HEAD
            if self.has_feature:
                #Extract acceleration features
=======
            #Extract acceleration features
            if self.has_features:
>>>>>>> 36d58609
                acc_features = self.extract_acc_features(acc_sig) #ACC_FEATURES x 4
        
                #Add magnitude signal to acceleration
                acc_mag = torch.from_numpy(self.magnitude(acc_sig))
                acc_sig = torch.cat((acc_sig,acc_mag), dim=1) #acc_frames x 4
<<<<<<< HEAD

                ######## Combine the windows of both signals #######

                #concate features and acc data
                acc_data = torch.cat((acc_features,acc_sig),dim=0) #acc_framesx4, ACC_FEATURESx4 -> acc_frames+ACC_FEATURES x 4
                acc_ext = torch.zeros((self.mocap_frames, self.acc_frames + ACC_FEATURES, 4))

            else:
                # acc_mag = torch.from_numpy(self.magnitude(acc_sig))
                # acc_sig = torch.cat((acc_sig,acc_mag), dim=1) #acc_frames x 4
                acc_data = acc_sig
                acc_ext = torch.zeros((self.mocap_frames, self.acc_frames, 3))
                
            acc_ext[0,:,:] = acc_data #600 x 150+18 x 4

            #add additional dim to mocap_data
            # mocap_ext = torch.zeros((self.mocap_frames,29,4))
            mocap_ext = torch.zeros((self.mocap_frames,29,3))
            mocap_ext[:,:,:3] = mocap_sig
=======

                ######## Combine the windows of both signals #######

                #concate features and acc data
                acc_data = torch.cat((acc_features,acc_sig),dim=0) #acc_framesx4, ACC_FEATURESx4 -> acc_frames+ACC_FEATURES x 4
            
                acc_ext = torch.zeros((self.mocap_frames, self.acc_frames + ACC_FEATURES, 4))
                acc_ext[0,:,:] = acc_data #600 x 150+18 x 4
                mocap_ext = torch.zeros((self.mocap_frames,29,4))
                mocap_ext[:,:,:3] = mocap_sig
            
            else:
                acc_ext = torch.zeros((self.mocap_frames, self.acc_frames, 3))
                acc_ext[0, :, :] = acc_sig
                mocap_ext = torch.zeros((self.mocap_frames,29,3))
                mocap_ext[:,:,:3] = mocap_sig

            #add additional dim to mocap_data

>>>>>>> 36d58609

            # data_sample = torch.cat((mocap_ext,acc_ext),dim=1) #600x29x3 + 600x168x3 = 200 x 191 x 3
            
            return mocap_ext, acc_ext #mocap_frames x ACC_FEATUTES+acc_frames+num_joints x 3 = 191


    def __len__(self):
            'Denotes the total number of samples'
            return len(self.list_IDs)

    def __getitem__(self, index):
            'Generates one sample of data'
            # Select sample

            #getting a id from ID list 
            ID = self.list_IDs[index]
            # Load data and get label
            mocap_ext, acc_ext =self.get_pose_data(ID)
            data = torch.cat((mocap_ext, acc_ext), dim = 1)  #600x29x3 + 600x168x3 = 600 x 191 x 3
            if isinstance(data,np.ndarray):
                X = torch.from_numpy(data)
            else:
                X = data
            y = self.labels[ID]
            return X,  y

class Utd_Dataset(torch.utils.data.Dataset):
    def __init__(self, npz_file):
        # Load data and labels from npz file
        dataset = np.load(npz_file)
        self.dataset = dataset['data']
        self.labels = dataset['labels']
        self.num_samples = self.dataset.shape[0]

    def __len__(self):
        return self.num_samples

    def __getitem__(self, index):
        # Get the batch containing the requested index
        data = self.dataset[index, :, : , :]
        data = torch.tensor(data)
        label = self.labels[index]
        label = label - 1
        label = torch.tensor(label)
        label = label.long()
        return data, label

<|MERGE_RESOLUTION|>--- conflicted
+++ resolved
@@ -23,22 +23,14 @@
 '''
 
 class Poses3d_Dataset(torch.utils.data.Dataset):
-<<<<<<< HEAD
-    def __init__(self, data, list_IDs, labels, pose2id,has_feature,**kwargs): 
-=======
     def __init__(self, data, list_IDs, labels, pose2id, has_features,  **kwargs): 
->>>>>>> 36d58609
         
         'Initialization'
         self.labels = labels
         self.list_IDs = list_IDs
         self. pose2id = pose2id
         self.data=data
-<<<<<<< HEAD
-        self.has_feature = has_feature
-=======
         self.has_features = has_features
->>>>>>> 36d58609
         
         if self.data=='ncrc':
             self.partition = kwargs.get('partition', None)
@@ -243,39 +235,13 @@
             mocap_sig = torch.tensor( self.read_mocap_segment( mocap_info[0] ) ) #600 x 29 x 3
             acc_sig = torch.tensor( self.read_acc_segment( acc_info[0] , segment_id ) ) #acc_frames x 3
 
-<<<<<<< HEAD
-            if self.has_feature:
-                #Extract acceleration features
-=======
             #Extract acceleration features
             if self.has_features:
->>>>>>> 36d58609
                 acc_features = self.extract_acc_features(acc_sig) #ACC_FEATURES x 4
         
                 #Add magnitude signal to acceleration
                 acc_mag = torch.from_numpy(self.magnitude(acc_sig))
                 acc_sig = torch.cat((acc_sig,acc_mag), dim=1) #acc_frames x 4
-<<<<<<< HEAD
-
-                ######## Combine the windows of both signals #######
-
-                #concate features and acc data
-                acc_data = torch.cat((acc_features,acc_sig),dim=0) #acc_framesx4, ACC_FEATURESx4 -> acc_frames+ACC_FEATURES x 4
-                acc_ext = torch.zeros((self.mocap_frames, self.acc_frames + ACC_FEATURES, 4))
-
-            else:
-                # acc_mag = torch.from_numpy(self.magnitude(acc_sig))
-                # acc_sig = torch.cat((acc_sig,acc_mag), dim=1) #acc_frames x 4
-                acc_data = acc_sig
-                acc_ext = torch.zeros((self.mocap_frames, self.acc_frames, 3))
-                
-            acc_ext[0,:,:] = acc_data #600 x 150+18 x 4
-
-            #add additional dim to mocap_data
-            # mocap_ext = torch.zeros((self.mocap_frames,29,4))
-            mocap_ext = torch.zeros((self.mocap_frames,29,3))
-            mocap_ext[:,:,:3] = mocap_sig
-=======
 
                 ######## Combine the windows of both signals #######
 
@@ -295,7 +261,6 @@
 
             #add additional dim to mocap_data
 
->>>>>>> 36d58609
 
             # data_sample = torch.cat((mocap_ext,acc_ext),dim=1) #600x29x3 + 600x168x3 = 200 x 191 x 3
             
