import argparse
import yaml
import traceback
import random 
import sys
import os
import time

#environmental import
import numpy as np 
from einops import rearrange
import torch
import torch.nn as nn
import torchvision.transforms as transforms
import torch.optim as optim
from tqdm import tqdm
import warnings
import json
import torch.nn.functional as F
#from torchsummary import summary
import matplotlib.pyplot as plt
from typing import List
from sklearn.metrics import confusion_matrix, accuracy_score
from sklearn.utils.class_weight import compute_sample_weight
from sklearn.metrics import confusion_matrix, accuracy_score

#local import 
from Feeder.augmentation import TSFilpper
from utils.dataprocessing import utd_processing , bmhad_processing, czu_processing, sf_processing,normalization
from utils.dataset_loader import load_inertial_data, load_skeleton_data

def get_args():

    parser = argparse.ArgumentParser(description = 'Distillation')
    parser.add_argument('--config' , default = './config/utd/student.yaml')
    parser.add_argument('--dataset', type = str, default= 'utd' )
    #training
    parser.add_argument('--batch-size', type = int, default = 16, metavar = 'N',
                        help = 'input batch size for training (default: 8)')

    parser.add_argument('--test-batch-size', type = int, default = 8, 
                        metavar = 'N', help = 'input batch size for testing(default: 1000)')
    parser.add_argument('--val-batch-size', type = int, default = 8, 
                        metavar = 'N', help = 'input batch size for testing(default: 1000)')

    parser.add_argument('--num-epoch', type = int , default = 70, metavar = 'N', 
                        help = 'number of epochs to train (default: 10)')
    parser.add_argument('--start-epoch', type = int, default = 0)

    #optim
    parser.add_argument('--optimizer', type = str, default = 'Adam')
    parser.add_argument('--base-lr', type = float, default = 0.001, metavar = 'LR', 
                        help = 'learning rate (default: 0.001)')
    parser.add_argument('--weight-decay', type = float , default=0.0004)

    #model
    parser.add_argument('--model' ,default= None, help = 'Name of Model to load')

    #model args
    parser.add_argument('--device', nargs='+', default=[0], type = int)
    parser.add_argument('--model-args', default= str, help = 'A dictionary for model args')
    parser.add_argument('--weights', type = str, help = 'Location of weight file')
    parser.add_argument('--model-saved-name', type = str, help = 'Weigt name', default='test')

    #loss args
    parser.add_argument('--loss', default='loss.BCE' , help = 'Name of loss function to use' )
    parser.add_argument('--loss-args', default ="{}", type = str,  help = 'A dictionary for loss')
    # parser.add_argument('--loss-args', default=str, help = 'A dictonary for loss args' )

    #dataloader 
    parser.add_argument('--feeder', default= None , help = 'Dataloader location')
    parser.add_argument('--train-feeder-args',default=str, help = 'A dict for dataloader args' )
    parser.add_argument('--val-feeder-args', default=str , help = 'A dict for validation data loader')
    parser.add_argument('--test_feeder_args',default=str, help= 'A dict for test data loader')
    parser.add_argument('--include-val', type = str2bool, default= True , help = 'If we will have the validation set or not')

    #initializaiton
    parser.add_argument('--seed', type =  int , default = 2 , help = 'random seed (default: 1)') 

    parser.add_argument('--log-interval', type = int , default = 10, metavar = 'N',
                        help = 'how many bathces to wait before logging training status')


   
    parser.add_argument('--work-dir', type = str, default = 'simple', metavar = 'F', help = "Working Directory")
    parser.add_argument('--print-log',type=str2bool,default=True,help='print logging or not')
    
    parser.add_argument('--phase', type = str, default = 'train')
    
    parser.add_argument('--num-worker', type = int, default= 0)
    parser.add_argument('--result-file', type = str, help = 'Name of resutl file')
    
    return parser

def str2bool(v):
    if v.lower() in ('yes', 'true', 't', 'y', '1'):
        return True
    elif v.lower() in ('no', 'false', 'f', 'n', '0'):
        return False
    else:
        raise argparse.ArgumentTypeError('Unsupported value encountered.')
    
def init_seed(seed):
    torch.cuda.manual_seed_all(seed)
    torch.manual_seed(seed)
    np.random.seed(seed)
    random.seed(seed)
    # torch.backends.cudnn.enabled = True
    # training speed is too slow if set to True
    torch.backends.cudnn.deterministic = False

    # on cuda 11 cudnn8, the default algorithm is very slow
    # unlike on cuda 10, the default works well
    torch.backends.cudnn.benchmark = True

def import_class(import_str):
    mod_str , _sep, class_str = import_str.rpartition('.')
    __import__(mod_str)
    try:
        return getattr(sys.modules[mod_str], class_str)
    except AttributeError:
        raise ImportError('Class %s cannot be found (%s)' % (class_str, traceback.format_exception(*sys.exc_info())))

class Trainer():
    
    def __init__(self, arg):
        self.arg = arg
        # self.save_arg()
        if not os.path.exists(self.arg.work_dir):
            os.makedirs(self.arg.work_dir)
        if self.arg.phase == 'train':
            self.model = self.load_model(arg.model, arg.model_args)
        else: 
            use_cuda = torch.cuda.is_available()
            self.output_device = self.arg.device[0] if type(self.arg.device) is list else self.arg.device
            self.model = torch.load(self.arg.weights)
        self.load_loss()
        self.load_optimizer()
        self.load_data()
        self.include_val = arg.include_val

        # if self.arg.phase == 'test':
        #     # self.load_weights(self.arg.weights)
        #     self.model.load_state_dict(torch.load(self.arg.weights))
        
        num_params = self.count_parameters(self.model)
        self.print_log(f'# Parameters: {num_params}')

    def count_parameters(self, model):
                return sum(p.numel() for p in model.parameters() if p.requires_grad)
            

    
    def load_model(self, model, model_args):
        use_cuda = torch.cuda.is_available()
        self.output_device = self.arg.device[0] if type(self.arg.device) is list else self.arg.device
        Model = import_class(model)
        model = Model(**model_args).to(f'cuda:{self.output_device}' if use_cuda else 'cpu')
        return model 
    
    def load_loss(self):
        criterion= import_class(self.arg.loss)
        #self.criterion = torch.nn.NLLLoss()
        #loss_args = yaml.safe_load(arg.loss_args)
        self.criterion = criterion()
    
    def load_weights(self, weights):
        self.model.load_state_dict(torch.load(self.arg.weights))
    
    def load_optimizer(self):
        
        if self.arg.optimizer == "Adam" :
            self.optimizer = optim.Adam(
                self.model.parameters(), 
                lr = self.arg.base_lr,
                # weight_decay=self.arg.weight_decay
            )
        elif self.arg.optimizer == "AdamW":
            self.optimizer = optim.AdamW(
                self.model.parameters(), 
                lr = self.arg.base_lr, 
                weight_decay=self.arg.weight_decay
            )
        elif self.arg.optimizer == "sgd":
            self.optimizer = optim.SGD(
                self.model.parameters(), 
                lr = self.arg.base_lr,
                weight_decay = self.arg.weight_decay
            )
        
        else :
           raise ValueError()
    
    def distribution_viz( self,labels, work_dir, mode):
        values, count = np.unique(labels, return_counts = True)
        plt.bar(x = values,data = count, height = count)
        plt.xlabel('Labels')
        plt.ylabel('Count')
        plt.savefig( work_dir + '/' + '{}_Label_Distribution'.format(mode.capitalize()))
        plt.close()
        
    def load_data(self):
        Feeder = import_class(self.arg.feeder)
        ## need to change it to dynamic import 
        self.data_loader = dict()
        if self.arg.phase == 'train':
            if self.arg.dataset == 'utd':
                train_data =  utd_processing(mode = self.arg.phase, 
                                             acc_window_size = self.arg.model_args['acc_frames'], 
                                             #skl_window_size = self.arg.model_args['spatial_embed'], 
                                             num_windows = 15)

                #self.distribution_viz(train_data['labels'], self.arg.work_dir, 'train')
                norm_train, acc_scaler, skl_scaler =  normalization(data = train_data, mode = 'fit')
                val_data =  utd_processing(mode = 'val', 
                                             acc_window_size = self.arg.model_args['acc_frames'], 
                                             #skl_window_size = self.arg.model_args['spatial_embed'], 
                                             num_windows = 15)
                norm_val, _, _ =  normalization(data = val_data,#acc_scaler=acc_scaler,
                                               #skl_scaler=skl_scaler,
                                                 mode = 'fit')
                self.distribution_viz(val_data['labels'], self.arg.work_dir, 'val')

                test_data =  utd_processing(mode = 'test', 
                                            acc_window_size = self.arg.model_args['acc_frames'], 
                                             #skl_window_size = self.arg.model_args['spatial_embed'], 
                                             num_windows = 15)
                norm_test, _, _ =  normalization(data = test_data, mode = 'fit' )
                self.distribution_viz(test_data['labels'], self.arg.work_dir, 'test')
                self.data_loader['test'] = torch.utils.data.DataLoader(
                    dataset=Feeder(**self.arg.test_feeder_args, dataset = norm_test),
                    batch_size=self.arg.test_batch_size,
                    shuffle=False,
                    num_workers=self.arg.num_worker)
            #elif self.arg.dataset == 'dmft':
                
            elif self.arg.dataset == 'bmhad':
                #train_data = bmhad_processing(mode = arg.phase)
                train_data = np.load('data/berkley_mhad/bhmad_uniformdis_skl50_train.npz')
                norm_train, acc_scaler, skl_scaler = normalization(data= train_data, mode = 'fit' )
                self.distribution_viz(train_data['labels'], self.arg.work_dir, 'train')
                #val_data  = bmhad_processing(mode = 'val')
                val_data = np.load('data/berkley_mhad/bhmad_uniformdis_skl50_val.npz')
                norm_val, _, _ = normalization(data = val_data , mode = 'transform')
                self.distribution_viz(val_data['labels'], self.arg.work_dir, 'val')

                test_data = np.load('data/berkley_mhad/bhmad_uniformdis_skl50_test.npz')
                norm_test, _, _ =  normalization(data = test_data, mode = 'fit' )

                self.data_loader['test'] = torch.utils.data.DataLoader(
                    dataset=Feeder(**self.arg.test_feeder_args, dataset = norm_test),
                    batch_size=self.arg.test_batch_size,
                    shuffle=False,
                    num_workers=self.arg.num_worker)
            
            elif self.arg.dataset == 'czu':
                train_data = czu_processing(mode='train', acc_window_size = self.arg.model_args['acc_frames'],
                                            skl_window_size=self.arg.model_args['spatial_embed'],
                                            num_windows=15  )
                
                #norm_train, acc_scaler, skl_scaler =  normalization(data=train_data, mode = 'fit')

                val_data = czu_processing(mode='test', acc_window_size=self.arg.model_args['acc_frames'], 
                                          skl_window_size=self.arg.model_args['spatial_embed'], 
                                          num_windows=15)
                #norm_val, acc_scaler, skl_scaler =  normalization(data=val_data, mode = 'fit')
                
                #norm_test = norm_val
                norm_test = val_data

                self.data_loader['test'] = torch.utils.data.DataLoader(
                    dataset=Feeder(**self.arg.test_feeder_args, dataset = norm_test),
                    batch_size=self.arg.test_batch_size,
                    shuffle=False,
                    num_workers=self.arg.num_worker)

            elif self.arg.dataset == 'smartfallmm':

                train_data = sf_processing(mode = 'train',
<<<<<<< HEAD
=======
                                            acc_window_size= self.arg.model_args['acc_frames'],
>>>>>>> dc1a5e6c
                                            skl_window_size=self.arg.model_args['mocap_frames'], 
                                            num_windows = 10)
                
                norm_train, acc_scaler, skl_scaler =  normalization(data=train_data, mode = 'fit')

                val_data = sf_processing(mode='test', 
<<<<<<< HEAD
=======
                                          acc_window_size=self.arg.model_args['acc_frames'],
>>>>>>> dc1a5e6c
                                          skl_window_size=self.arg.model_args['mocap_frames'], 
                                          num_windows=10)
                norm_val, acc_scaler, skl_scaler =  normalization(data=val_data, mode = 'fit')
                
                norm_test = norm_val

                self.data_loader['test'] = torch.utils.data.DataLoader(
                    dataset=Feeder(**self.arg.test_feeder_args, dataset = norm_test),
                    batch_size=self.arg.test_batch_size,
                    shuffle=False,
                    num_workers=self.arg.num_worker)

            else: 
                norm_train = torch.load('data/UTD_MAAD/utd_train.pt')
                norm_val = torch.load('data/UTD_MAAD/utd_test.pt')


            # self.acc_scaler = acc_scaler
            # self.skl_scaler = skl_scaler
            self.data_loader['train'] = torch.utils.data.DataLoader(
                dataset=Feeder(**self.arg.train_feeder_args,
                               dataset = norm_train, 
                               #dataset = train_data,
                               transform =None),
                #dataset = norm_train,
                batch_size=self.arg.batch_size,
                shuffle=True,
                num_workers=self.arg.num_worker)
            
            
            self.data_loader['val'] = torch.utils.data.DataLoader(
                dataset=Feeder(**self.arg.val_feeder_args,
                               dataset = norm_val
                               #dataset = val_data
                               ),
                #dataset = norm_val,
                batch_size=self.arg.batch_size,
                shuffle=True,
                num_workers=self.arg.num_worker)
        else:
            if self.arg.dataset == 'utd':
                self.test_data =  utd_processing(mode = 'test', 
                                            acc_window_size = self.arg.model_args['acc_frames'], 
                                             #skl_window_size = self.arg.model_args['spatial_embed'], 
                                             num_windows = 15)
                #self.distribution_viz(test_data['labels'], self.arg.work_dir, 'test')
            elif self.arg.dataset == 'czu':
                self.test_data =  utd_processing(mode = 'test', 
                                acc_window_size = self.arg.model_args['acc_frames'], 
                                    skl_window_size = self.arg.model_args['spatial_embed'], 
                                    num_windows = 15)
            else:
                self.test_data = np.load('data/berkley_mhad/bhmad_uniformdis_skl50_test.npz')
            #self.distribution_viz(self.test_data['labels'], self.arg.work_dir, 'test')
            norm_test, _, _ =  normalization(data = self.test_data, mode = 'fit')
            self.data_loader['test'] = torch.utils.data.DataLoader(
                dataset=Feeder(**self.arg.test_feeder_args, dataset = norm_test),
                batch_size=self.arg.test_batch_size,
                shuffle=True,
                num_workers=self.arg.num_worker)
            #self.distribution_viz(test_data['labels'], self.arg.work_dir, 'test')


    def record_time(self):
        self.cur_time = time.time()
        return self.cur_time

    def split_time(self):
        split_time = time.time() - self.cur_time
        self.record_time()
        return split_time

    def print_log(self, string, print_time = True):
        print(string)
        if self.arg.print_log:
            with open('{}/log.txt'.format(self.arg.work_dir), 'a') as f:
                print(string, file = f)
    def loss_viz(self, train_loss : List[float], val_loss: List[float]) :
        epochs = range(len(train_loss))
        plt.plot(epochs, train_loss,'b', label = "Training Loss")
        plt.plot(epochs, val_loss, 'r', label = "Validation Loss")
        plt.title('Train Vs Val Loss')
        plt.legend()
        plt.xlabel('Epochs')
        plt.ylabel('Loss')
        plt.savefig(self.arg.work_dir+'/'+'trainvsval.png')
        plt.close()
    
    def cm_viz(self, y_pred : List[int], y_true : List[int]): 
        cm = confusion_matrix(y_true, y_pred)
        # plot the confusion matrix
        plt.figure(figsize=(10,6))
        plt.imshow(cm, interpolation='nearest', cmap=plt.cm.Blues)
        plt.colorbar()
        plt.xticks(np.unique(y_true))
        plt.yticks(np.unique(y_true))
        plt.xlabel("Predicted label")
        plt.ylabel("True label")
        plt.title("Confusion Matrix")
        plt.savefig(self.arg.work_dir + '/' + 'Confusion Matrix')
        plt.close()
    
    def wrong_pred_viz(self, wrong_idx: torch.Tensor):
        wrong_label = self.test_data['labels'][wrong_idx]
        wrong_label = wrong_label
        labels, mis_count = np.unique(wrong_label, return_counts =True)
        wrong_idx = np.array(wrong_idx)
        plt.figure(figsize=(10,10))
        for i in labels:
            act_idx = wrong_idx[np.where(wrong_label == i)[0]]
            count = 0
            for j in range(5):
                count += 1
                # plt.subplot(i+1,j+1, count)
                plt.xticks([])
                plt.yticks([])
                plt.grid(False)
                trial_data = self.test_data['acc_data'][act_idx[j]]
                plt.plot(trial_data)
                plt.xlabel(i)     
                plt.savefig(self.arg.work_dir + '/' +'wrong_predictions'+'/'+ 'Wrong_Pred' +str(i)+str(j))
                plt.close()



    def train(self, epoch):
        self.model.train()
        self.record_time()
        loader = self.data_loader['train']
        timer = dict(dataloader = 0.001, model = 0.001, stats = 0.001)
        acc_value = []
        accuracy = 0
        cnt = 0
        train_loss = 0

        process = tqdm(loader, ncols = 80)

        for batch_idx, (inputs, targets, idx) in enumerate(process):
        # for batch_idx, [acc_data, skl_data, targets] in enumerate(process):
 
            # print(data)
            with torch.no_grad():
                acc_data = inputs['acc_data'].cuda(self.output_device) #print("Input batch: ",inputs)
                skl_data = inputs['skl_data'].cuda(self.output_device)
                targets = targets.cuda(self.output_device)
                # acc_data = acc_data.long().cuda(self.output_device)
                # skl_data = rearrange(skl_data, 'b f (j c) -> b f j c', c = 3, j = 20)
                # skl_data = skl_data.long().cuda(self.output_device)
                # targets = targets.cuda(self.output_device)
            
            timer['dataloader'] += self.split_time()

            self.optimizer.zero_grad()

            # Ascent Step
            #print("labels: ",targets)
            masks, logits,predictions = self.model(acc_data.float(), skl_data.float())
            #logits = self.model(acc_data.float(), skl_data.float())
            #print("predictions: ",torch.argmax(predictions, 1) )
            # bce_loss = self.criterion(logits, targets)
            # slim_loss = 0
            # for mask in masks: 
            #     slim_loss += sum([self.slim_penalty(m) for m in mask])
            # loss = bce_loss + (0.3*slim_loss)
            loss = self.criterion(masks, logits, targets)
            loss.mean().backward()
            self.optimizer.step()

            timer['model'] += self.split_time()
            with torch.no_grad():
                train_loss += loss.mean().item()
                #accuracy += (torch.argmax(predictions, 1) == targets).sum().item()
                accuracy += (torch.argmax(F.log_softmax(logits,dim =1), 1) == targets).sum().item()
                
            cnt += len(targets) 
            timer['stats'] += self.split_time()
        
        train_loss /= cnt
        accuracy *= 100. / cnt

        self.train_loss_summary.append(train_loss)
        acc_value.append(accuracy) 
        proportion = {
            k: '{:02d}%'.format(int(round(v * 100 / sum(timer.values()))))
            for k, v in timer.items()
        }
        self.print_log(
            '\tTraining Loss: {:4f}. Training Acc: {:2f}%'.format(train_loss, accuracy)
        )
        self.print_log('\tTime consumption: [Data]{dataloader}, [Network]{model}'.format(**proportion))
        if not self.include_val:
                if accuracy > self.best_accuracy:
                    self.best_accuracy = accuracy
                    state_dict = self.model.state_dict()
                    #weights = OrderedDict([[k.split('module.')[-1], v.cpu()] for k, v in state_dict.items()])
                    torch.save(state_dict, self.arg.work_dir + '/' + self.arg.model_saved_name+ '.pt')
                    self.print_log('Weights Saved') 
        
        else: 
            val_loss = self.eval(epoch, loader_name='val', result_file=self.arg.result_file)
            self.val_loss_summary.append(val_loss)
        
        #test 


        #Still need to work with this one
        # if save_model:
        #     state_dict = self.model.state_dict()
        #     #weights = OrderedDict([[k.split('module.')[-1], v.cpu()] for k, v in state_dict.items()])
        #     torch.save(state_dict, self.arg.model_saved_name + '-' + str(epoch+1) + '-' + str(int(self.global_step)) + '.pt')
    
    def eval(self, epoch, loader_name = 'test', result_file = None):

        if result_file is not None : 
            f_r = open (result_file, 'w')
        self.model.eval()

        self.print_log('Eval epoch: {}'.format(epoch+1))

        loss = 0
        cnt = 0
        accuracy = 0
        label_list = []
        pred_list = []
        wrong_idx = []
        
        process = tqdm(self.data_loader[loader_name], ncols=80)
        with torch.no_grad():
            for batch_idx, (inputs, targets, idx) in enumerate(process):
            # for batch_idx, [acc_data, skl_data, targets] in enumerate(process):
                acc_data = inputs['acc_data'].cuda(self.output_device) #print("Input batch: ",inputs)
                skl_data = inputs['skl_data'].cuda(self.output_device)
                targets = targets.cuda(self.output_device)
                # acc_data = acc_data.long().cuda(self.output_device)
                # skl_data = rearrange(skl_data, 'b f (j c) -> b f j c', c = 3, j = 20)
                # skl_data = skl_data.long().cuda(self.output_device)
                # targets = targets.cuda(self.output_device)
                            
                
                #_,logits,predictions = self.model(inputs.float())
                masks,logits,predictions = self.model(acc_data.float(), skl_data.float())
                #logits = self.model(acc_data.float(), skl_data.float())
                # bce_loss = self.criterion(logits, targets)
                # slim_loss = 0
                # for mask in masks: 
                #     slim_loss += sum([self.slim_penalty(m) for m in mask])
                # batch_loss = bce_loss + (0.3*slim_loss)
                batch_loss = self.criterion(masks, logits, targets)
                #batch_loss = self.criterion(logits, targets)
                loss += batch_loss.sum().item()
                # accuracy += (torch.argmax(predictions, 1) == targets).sum().item()
                # pred_list.extend(torch.argmax(predictions ,1).tolist())
                accuracy += (torch.argmax(F.log_softmax(logits,dim =1), 1) == targets).sum().item()
                # wrong_pred = idx[torch.argmax(F.log_softmax(logits,dim =1), 1) == targets]
                # wrong_idx.extend(wrong_pred.tolist())
                label_list.extend(targets.tolist())
                pred_list.extend(torch.argmax(F.log_softmax(logits,dim =1) ,1).tolist())
                # print(len(pred_list))
                cnt += len(targets)
            loss /= cnt
            print(loss)
            accuracy *= 100./cnt
        # accuracy = accuracy_score(label_list, pred_list) * 100
        if result_file is not None:
            predict = pred_list
            true = label_list

            for i, x in enumerate(predict):
                f_r.write(str(x) +  '==>' + str(true[i]) + '\n')
        
        self.print_log('{} Loss: {:4f}. {} Acc: {:2f}%'.format(loader_name.capitalize(),loss,loader_name.capitalize(), accuracy))
        if self.arg.phase == 'train':
            if accuracy > self.best_accuracy :
                    self.best_accuracy = accuracy
                    #state_dict = self.model.state_dict()
                    #weights = OrderedDict([[k.split('module.')[-1], v.cpu()] for k, v in state_dict.items()])
                    torch.save(self.model, f'{self.arg.work_dir}/{self.arg.model_saved_name}')
                    self.print_log('Weights Saved')
        else: 
            return pred_list, label_list, wrong_idx
        return loss       

    def start(self):
        #summary(self.model,[(model_args['acc_frames'],3), (model_args['mocap_frames'], model_args['num_joints'],3)] , dtypes=[torch.float, torch.float] )
        if self.arg.phase == 'train':
            self.train_loss_summary = []
            self.val_loss_summary = []
            self.best_accuracy  = 0
            self.print_log('Parameters: \n{}\n'.format(str(vars(self.arg))))
            self.global_step = self.arg.start_epoch * len(self.data_loader['train']) / self.arg.batch_size
            for epoch in range(self.arg.start_epoch, self.arg.num_epoch):
                self.train(epoch)
            
            self.print_log(f'Best accuracy: {self.best_accuracy}')
            #self.print_log(f'Epoch number: {self.best_acc_epoch}')
            self.print_log(f'Model name: {self.arg.work_dir}')
            #self.print_log(f'Model total number of params: {num_params}')
            self.print_log(f'Weight decay: {self.arg.weight_decay}')
            self.print_log(f'Base LR: {self.arg.base_lr}')
            self.print_log(f'Batch Size: {self.arg.batch_size}')
            self.print_log(f'seed: {self.arg.seed}')
            self.loss_viz(self.train_loss_summary, self.val_loss_summary)
            
            # self.model = self.load_model(self.arg.model, self.arg.model_args)
            # self.load_loss()
            # self.load_optimizer()
            # self.model.load_state_dict(torch.load(self.arg.weights))
            # val_loss = self.eval(0, loader_name='test', result_file=self.arg.result_file)

        
        elif self.arg.phase == 'test' :
            if self.arg.weights is None: 
                raise ValueError('Please add --weights')
            y_pred, y_true, wrong_idx = self.eval(epoch=0, loader_name='test', result_file=self.arg.result_file)
            self.cm_viz(y_pred, y_true)
            #self.wrong_pred_viz(wrong_idx=wrong_idx)

            

    # def save_arg(self):
    #     #save arg
    #     arg_dict = vars(self.arg)


if __name__ == "__main__":
    parser = get_args()

    # load arg form config file
    p = parser.parse_args()
    if p.config is not None:
        with open(p.config, 'r') as f:
            default_arg = yaml.safe_load(f)
        key = vars(p).keys()
        for k in default_arg.keys():
            if k not in key:
                print('WRONG ARG: {}'.format(k))
                assert (k in key)
        parser.set_defaults(**default_arg)

    arg = parser.parse_args()
    init_seed(arg.seed)
    trainer = Trainer(arg)
    trainer.start()<|MERGE_RESOLUTION|>--- conflicted
+++ resolved
@@ -277,20 +277,14 @@
             elif self.arg.dataset == 'smartfallmm':
 
                 train_data = sf_processing(mode = 'train',
-<<<<<<< HEAD
-=======
                                             acc_window_size= self.arg.model_args['acc_frames'],
->>>>>>> dc1a5e6c
                                             skl_window_size=self.arg.model_args['mocap_frames'], 
                                             num_windows = 10)
                 
                 norm_train, acc_scaler, skl_scaler =  normalization(data=train_data, mode = 'fit')
 
                 val_data = sf_processing(mode='test', 
-<<<<<<< HEAD
-=======
                                           acc_window_size=self.arg.model_args['acc_frames'],
->>>>>>> dc1a5e6c
                                           skl_window_size=self.arg.model_args['mocap_frames'], 
                                           num_windows=10)
                 norm_val, acc_scaler, skl_scaler =  normalization(data=val_data, mode = 'fit')
