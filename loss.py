--- conflicted
+++ resolved
@@ -7,44 +7,26 @@
 class SemanticLoss(nn.Module):
     def __init__(self, T = 2, alpha = 0.7):
         super(SemanticLoss, self).__init__()
-<<<<<<< HEAD
-        self.T = T
+        self.focal_loss = FocalLoss(alpha = 0.25, gamma=2)
         self.alpha = alpha
-=======
-        self.focal_loss = FocalLoss(alpha = 0.25, gamma=2)
->>>>>>> 36d58609
     
     def distillation_loss(self,pred, logits, labels, teacher_logits):
         
-<<<<<<< HEAD
-        #Softmax of student prediciton 
-        pred_soft = F.log_softmax(logits/self.T, dim = 1)
-=======
         #Softmax of student prediciton
         pred_hard = F.softmax(pred, dim = 1)
         pred_soft = F.log_softmax(pred/T, dim = 1)
->>>>>>> 36d58609
 
         #Softmax of teacher prediction
         teacher_soft = F.log_softmax(teacher_logits/self.T, dim = 1)
 
         #KLDivergence of this two
-<<<<<<< HEAD
-        kl_div = nn.KLDivLoss(reduction = 'batchmean')(pred_soft, teacher_soft) * (self.T * self.T)
-
-        #cross entropy loss 
-        loss_y_label = F.cross_entropy(pred, labels) 
-
-        distill_loss = (self.alpha * kl_div) + (loss_y_label * (1.0 - self.alpha))
-=======
-        kl_div = nn.KLDivLoss(reduction = 'batchmean', log_target = True)(pred_soft, teacher_soft) * ( alpha * T * T )
+        kl_div = nn.KLDivLoss(reduction = 'batchmean', log_target = True)(pred_soft, teacher_soft) * (self.alpha * T * T )
         # #cross entropy loss 
         # loss_y_label = F.cross_entropy(pred, labels) * (1.0 - alpha)
 
         #focal loss
-        loss_y_label = self.focal_loss(pred_hard, labels) * (1 - alpha)
+        loss_y_label = self.focal_loss(pred_hard, labels) * (1 - self.alpha)
         distill_loss = kl_div + loss_y_label
->>>>>>> 36d58609
 
         return distill_loss
     
@@ -100,17 +82,8 @@
         angular_loss = self.angular_dist(y, teacher_y)
         dist_loss = self.distance(y, teacher_y)
 
-<<<<<<< HEAD
         loss = (sigma*kd_loss) + (beta*angular_loss) + (gamma*dist_loss)
         return kd_loss
-        # return kd_loss
-       
-    
-=======
-        loss = kd_loss + (beta*angular_loss) + (gamma*dist_loss)
-
-        return kd_loss
-        # return loss
     
 class FocalLoss(nn.Module):
     def __init__(self, alpha=0.25, gamma=2):
@@ -122,5 +95,4 @@
         ce_loss = F.cross_entropy(inputs, targets, reduction='none')
         pt = torch.exp(-ce_loss)  # Compute the softmax probability
         focal_loss = self.alpha * (1 - pt) ** self.gamma * ce_loss
-        return focal_loss
->>>>>>> 36d58609
+        return focal_loss